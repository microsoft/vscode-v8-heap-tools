--- conflicted
+++ resolved
@@ -8,11 +8,7 @@
 use wasm_bindgen::prelude::*;
 
 use crate::{
-<<<<<<< HEAD
     decoder::{NodeType, PetGraph},
-=======
-    decoder::{GraphInner, NodeType},
->>>>>>> 1bdf74eb
     ClassGroup, EdgeType, Graph, Node,
 };
 
@@ -73,13 +69,8 @@
     Other,
 }
 
-<<<<<<< HEAD
 impl From<NodeType> for WasmNodeType {
     fn from(t: NodeType) -> Self {
-=======
-impl<'a> From<NodeType<'a>> for WasmNodeType {
-    fn from(t: NodeType<'a>) -> Self {
->>>>>>> 1bdf74eb
         match t {
             NodeType::Hidden => WasmNodeType::Hidden,
             NodeType::Array => WasmNodeType::Array,
@@ -113,13 +104,8 @@
     Other,
 }
 
-<<<<<<< HEAD
 impl From<EdgeType> for WasmEdgeType {
     fn from(t: EdgeType) -> Self {
-=======
-impl<'a> From<EdgeType<'a>> for WasmEdgeType {
-    fn from(t: EdgeType<'a>) -> Self {
->>>>>>> 1bdf74eb
         match t {
             EdgeType::Context => WasmEdgeType::Context,
             EdgeType::Element => WasmEdgeType::Element,
